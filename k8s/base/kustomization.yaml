--- conflicted
+++ resolved
@@ -10,11 +10,7 @@
   - ../storage
   - ../data/postgres
   - ../apps/awx
-<<<<<<< HEAD
+  - ../apps/bitwarden
   - ../apps/django-multiproject
   - ../apps/homepage
-=======
-  - ../apps/bitwarden
-  - ../apps/django-multiproject
-  - ../apps/nextcloud
->>>>>>> 31121c79
+  - ../apps/nextcloud