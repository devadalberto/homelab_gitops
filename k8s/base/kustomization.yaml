apiVersion: kustomize.config.k8s.io/v1beta1
kind: Kustomization
resources:
  - ../addons/metallb
  - ../addons/traefik
  - ../addons/cert-manager
  - ../addons/awx-operator
  - ../observability
  - ../data/postgres
  - ../apps/awx
<<<<<<< HEAD
  - ../apps/django-multiproject
  - ../apps/nextcloud
=======
  - ../apps/bitwarden
  - ../apps/django-multiproject
>>>>>>> 09486eb6
<|MERGE_RESOLUTION|>--- conflicted
+++ resolved
@@ -8,10 +8,6 @@
   - ../observability
   - ../data/postgres
   - ../apps/awx
-<<<<<<< HEAD
-  - ../apps/django-multiproject
-  - ../apps/nextcloud
-=======
   - ../apps/bitwarden
   - ../apps/django-multiproject
->>>>>>> 09486eb6
+  - ../apps/nextcloud