--- conflicted
+++ resolved
@@ -60,7 +60,7 @@
 
 The bootstrap Postgres chart consumes `data/postgres/sops-secrets/postgres-superuser.yaml` for the `pg-superuser` secret. When changing the password, ensure the `stringData.postgres-password` field and the `stringData.database-url` connection string stay in sync before applying the manifest.
 
-<<<<<<< HEAD
+
 #### Homepage API Keys
 
 The Homepage dashboard reads its widget credentials from `apps/homepage/sops-secrets/homepage-secrets.yaml`. The secret must define `openweathermap_api_key` for the weather widget and `uptime_kuma_api_key` for the Uptime Kuma status widget referenced in `k8s/apps/homepage/configmap.yaml`.
@@ -71,7 +71,8 @@
    ```
 2. Update the API keys under the `secrets.yaml` document.
 3. Save and exit so SOPS re-encrypts the file, then commit the change or apply it manually (`kubectl apply -f apps/homepage/sops-secrets/homepage-secrets.yaml`).
-=======
+
+
 #### Manage Nextcloud Credentials
 
 Flux deploys Nextcloud with the Bitnami chart using three SOPS-encrypted secrets stored under `apps/nextcloud/sops-secrets/`:
@@ -90,7 +91,7 @@
 ```
 
 Keep the `dsn` string synchronized with the individual host/port/username/password entries so the HelmRelease renders consistent values. Adjust the ingress host, TLS mapping, and upload limit in `k8s/apps/nextcloud/helmrelease.yaml` if your lab uses a different FQDN or quota than the defaults committed to Git.【F:k8s/apps/nextcloud/helmrelease.yaml†L25-L54】
->>>>>>> 31121c79
+
 
 ### Grafana Admin Credential Management
 
