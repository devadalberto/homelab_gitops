# Homelab GitOps — Uranus

Welcome to the documentation portal for the Uranus homelab GitOps stack. This site is generated with [MkDocs Material](https://squidfunk.github.io/mkdocs-material/) and is intended to provide both Day-1 bootstrap guidance and deeper architectural notes for future contributors.

## Day-1 Quickstart

```bash
git clone https://github.com/devadalberto/homelab_gitops.git
cd homelab_gitops
cp .env.example .env
# Edit passwords, ranges, and mount paths if needed
make up
```

If you chose `br0`, the host will reboot once, then resume automatically:

<<<<<<< HEAD
- pfSense VM defined with the `pfSense_config` ISO attached so first boot auto-imports `/opt/homelab/pfsense/config/config.xml`.
=======
- pfSense VM defined with the serial installer; attach via `virsh console "${VM_NAME}"` to complete the TTY wizard and import `config.xml` from `/opt/homelab/pfsense/config/config.xml`.
>>>>>>> afdf3500
- `make all` brings up Minikube + MetalLB + Traefik + cert-manager + Postgres + backups + AWX + Observability + Django + Flux.

A deeper walk-through of every subsystem, bootstrap dependency, and GitOps controller can be found in the [Architecture](architecture.md) guide. That page also includes Mermaid sequence/state diagrams that are rendered as part of the documentation build.

### Refreshing pfSense bootstrap media

pfSense reads configuration overrides from the secondary CD-ROM labelled `pfSense_config` during its first boot. The ISO lives at `${WORK_ROOT}/pfsense/config/pfSense-config.iso` (defaults to `/opt/homelab/pfsense/config/pfSense-config.iso`). When lab addressing or credentials change, regenerate and reattach the media before starting the VM:

```bash
./pfsense/pf-config-gen.sh   # rebuild config.xml and the pfSense_config ISO (requires genisoimage or mkisofs)
virsh shutdown ${VM_NAME}    # skip if the VM has never been started
./pfsense/pf-bootstrap.sh    # reattach the refreshed ISO; rerun after edits to .env
```

`pf-bootstrap.sh` swaps the ISO automatically for shut-off domains. If the VM is running, stop it first or run the `virsh change-media ${VM_NAME} sdb ${WORK_ROOT}/pfsense/config/pfSense-config.iso --insert --force --config` command manually after the shutdown completes.

## Environment Variables and Mapping

| Existing var            | Canonical var       | Used by              |
|------------------------ |-------------------- |--------------------- |
| `LAB_DOMAIN_BASE`       | `LABZ_DOMAIN`       | Ingress/hosts        |
| `LAB_CLUSTER_SUB`       | (keep as-is)        | Cluster FQDNs (misc) |
| `METALLB_POOL_START/END`| `LABZ_METALLB_RANGE`| MetalLB AddressPool  |
| `TRAEFIK_LOCAL_IP`      | (derive from VIP)   | Docs only            |
| `PG_BACKUP_HOSTPATH`    | `LABZ_MOUNT_BACKUPS`| Backups              |
| `/srv/*` mounts         | `LABZ_MOUNT_*`      | hostPath PVs         |

## Internal CA

Export root CA to trust on clients:

```bash
kubectl -n cert-manager get secret labz-root-ca-secret -o jsonpath='{.data.ca\.crt}' | base64 -d > labz-root-ca.crt
```

## Enabling NAT Examples

pfSense GUI → **Firewall** → **NAT** → **Port Forward** → edit example → uncheck **Disable** → **Save** → **Apply**. Then navigate to **Firewall** → **Rules** → **WAN** → enable the matching pass rule if present.

## Troubleshooting

- MetalLB not advertising? Ensure pfSense LAN is `10.10.0.0/24` and does not overlap with WAN ranges.
- Traefik returning `404`? Check the Ingress class `traefik` and confirm certificate secrets exist.
- AWX pending? Wait for operator rollout; check `kubectl -n awx get pods` for image pulls and migrations.

## Working on the Docs

Use `make docs-serve` to preview the site locally. This command regenerates all Mermaid diagrams before starting the MkDocs dev server. The [`docs`](../Makefile) target runs the same pipeline non-interactively, which is also executed inside CI prior to publishing to GitHub Pages.

Refer to the [Documentation Workflow](docs-workflow.md) page for dependency installation tips, Mermaid authoring guidelines, and CI/CD behavior.<|MERGE_RESOLUTION|>--- conflicted
+++ resolved
@@ -13,12 +13,7 @@
 ```
 
 If you chose `br0`, the host will reboot once, then resume automatically:
-
-<<<<<<< HEAD
 - pfSense VM defined with the `pfSense_config` ISO attached so first boot auto-imports `/opt/homelab/pfsense/config/config.xml`.
-=======
-- pfSense VM defined with the serial installer; attach via `virsh console "${VM_NAME}"` to complete the TTY wizard and import `config.xml` from `/opt/homelab/pfsense/config/config.xml`.
->>>>>>> afdf3500
 - `make all` brings up Minikube + MetalLB + Traefik + cert-manager + Postgres + backups + AWX + Observability + Django + Flux.
 
 A deeper walk-through of every subsystem, bootstrap dependency, and GitOps controller can be found in the [Architecture](architecture.md) guide. That page also includes Mermaid sequence/state diagrams that are rendered as part of the documentation build.
