SHELL := /bin/bash
.ONESHELL:
.SHELLFLAGS := -eu -o pipefail -c

ENV_FILE ?= ./.env
PF_VM_NAME ?= pfsense-uranus
BATS ?= tests/vendor/bats-core/bin/bats

.PHONY: help
help:
	@echo "Targets:"
	@echo "  test            - Run repository test suite"
	@echo "  up              - Run full bootstrap: pfSense + Kubernetes + status"
	@echo "  net.ensure      - Ensure WAN/LAN bridges are present"
	@echo "  preflight       - Ensure pfSense VM is running & IPs sane"
	@echo "  pf.config       - Render pfSense config ISO/assets"
        @echo "  pf.install      - Stage installer media and run pf-ztp (virt-install + wiring)"
        @echo "  pf.ztp          - Re-run pf-ztp to refresh installer/media wiring"
	@echo "  pf.smoketest    - Run pfSense smoketest"
	@echo "  k8s.up          - Prepare kubectl context for the homelab cluster"
	@echo "  k8s.smoketest   - Validate Kubernetes readiness"
	@echo "  status          - Emit current bootstrap status marker"
	@echo "  check.env       - Show key environment values"

.PHONY: check.env
check.env:
	@echo "Using environment file $(ENV_FILE)"
	@test -f $(ENV_FILE) && grep -E '^(LAN_CIDR|LAN_GW_IP|PF_VM_NAME|PF_LAN_BRIDGE|PF_WAN_BRIDGE|WAN_MODE|WAN_NIC|PF_OSINFO|PF_INSTALLER_SRC|LABZ_METALLB_RANGE|TRAEFIK_LOCAL_IP)=' $(ENV_FILE) || true

.PHONY: net.ensure
net.ensure:
	@echo "Ensuring pfSense network bridges exist..."
	@chmod +x ./scripts/net-ensure-bridge.sh
	@if [[ -f "$(ENV_FILE)" ]]; then source "$(ENV_FILE)"; else echo "Environment file $(ENV_FILE) not found" >&2; exit 1; fi
	@: "$${PF_WAN_BRIDGE:?PF_WAN_BRIDGE must be set in $(ENV_FILE)}"
	@: "$${PF_LAN_BRIDGE:?PF_LAN_BRIDGE must be set in $(ENV_FILE)}"
	@./scripts/net-ensure-bridge.sh "$$PF_WAN_BRIDGE"
	@./scripts/net-ensure-bridge.sh "$$PF_LAN_BRIDGE"

.PHONY: preflight
preflight:
	@echo "Running pfSense preflight..."
	@chmod +x ./scripts/pf-preflight.sh
	@./scripts/pf-preflight.sh --env-file "$(ENV_FILE)"

.PHONY: pf.config
pf.config:
	@echo "Rendering pfSense config from $(ENV_FILE)"
	@sudo ./pfsense/pf-config-gen.sh --env-file "$(ENV_FILE)"

.PHONY: pf.install
pf.install:
        @echo "Preparing pfSense installer media..."
        @chmod +x ./scripts/pf-installer-prepare.sh ./scripts/pf-ztp.sh
        @sudo ./scripts/pf-installer-prepare.sh --env-file "$(ENV_FILE)"
        @echo "Ensuring pfSense VM and bootstrap media via pf-ztp..."
        @sudo ./scripts/pf-ztp.sh --env-file "$(ENV_FILE)"

.PHONY: pf.ztp
pf.ztp:
        @echo "Running pfSense ZTP..."
        @chmod +x ./scripts/pf-ztp.sh
        @sudo ./scripts/pf-ztp.sh --env-file "$(ENV_FILE)"
        @echo "pfSense ZTP done."

.PHONY: pf.smoketest
pf.smoketest:
	@chmod +x ./scripts/pf-smoketest.sh
	@if [[ -f "$(ENV_FILE)" ]]; then source "$(ENV_FILE)"; else echo "Environment file $(ENV_FILE) not found" >&2; exit 1; fi
	@: "$${PF_LAN_BRIDGE:?PF_LAN_BRIDGE must be set in $(ENV_FILE)}"
	@./scripts/pf-smoketest.sh --env-file "$(ENV_FILE)" --lan-bridge "$$PF_LAN_BRIDGE"

.PHONY: k8s.up
k8s.up:
	@echo "Configuring Kubernetes context..."
	@chmod +x ./scripts/k8s-up.sh
	@./scripts/k8s-up.sh

.PHONY: k8s.smoketest
k8s.smoketest:
	@echo "Running Kubernetes smoketest..."
	@chmod +x ./scripts/k8s-smoketest.sh
	@./scripts/k8s-smoketest.sh --env-file "$(ENV_FILE)"

.PHONY: status
status:
	@chmod +x ./scripts/resume-state.sh
	@./scripts/resume-state.sh --env-file "$(ENV_FILE)"

.PHONY: up
<<<<<<< HEAD
up: net.ensure preflight pf.config pf.install pf.smoketest k8s.up k8s.smoketest status
	@echo "Homelab bootstrap complete."
=======
up: net.ensure preflight pf.config pf.install pf.ztp pf.smoketest k8s.up k8s.smoketest status
	@echo "Homelab bootstrap complete."
.PHONY: test
test:
	@echo "Running Bats test suite..."
	@$(BATS) tests/bats
	@./scripts/tests/retry_test.sh
>>>>>>> 87d3a3b7
<|MERGE_RESOLUTION|>--- conflicted
+++ resolved
@@ -88,15 +88,10 @@
 	@./scripts/resume-state.sh --env-file "$(ENV_FILE)"
 
 .PHONY: up
-<<<<<<< HEAD
 up: net.ensure preflight pf.config pf.install pf.smoketest k8s.up k8s.smoketest status
-	@echo "Homelab bootstrap complete."
-=======
-up: net.ensure preflight pf.config pf.install pf.ztp pf.smoketest k8s.up k8s.smoketest status
 	@echo "Homelab bootstrap complete."
 .PHONY: test
 test:
 	@echo "Running Bats test suite..."
 	@$(BATS) tests/bats
 	@./scripts/tests/retry_test.sh
->>>>>>> 87d3a3b7
