SHELL := /bin/bash
.SHELLFLAGS := -eu -o pipefail -c
.ONESHELL:
.RECIPEPREFIX := >

ENV_FILE ?= ./.env
export ENV_FILE

NET_CREATE ?=
PF_VM_NAME ?= pfsense-uranus
BATS ?= tests/vendor/bats-core/bin/bats

.PHONY: help doctor docs check.env net.ensure preflight pf.config pf.install pf.ztp pf.smoketest \
        k8s.up k8s.bootstrap k8s.smoketest status up test lint ci

help:
> @printf "Homelab GitOps automation\n"
> @printf "=========================\n\n"
> @printf "Environment variables:\n"
> @printf "  ENV_FILE=<path>   Path to the environment overrides file (default: ./.env).\n"
> @printf "  NET_CREATE=1      Allow net.ensure to define missing libvirt networks.\n\n"
> @printf "Targets:\n"
> @printf "  help             Show this help message.\n"
> @printf "  doctor           Run non-mutating diagnostics against the host.\n"
> @printf "  check.env        Summarize environment configuration and live status.\n"
> @printf "  net.ensure       Ensure pfSense bridges and libvirt networks exist.\n"
> @printf "  preflight        Verify pfSense VM readiness and required IP settings.\n"
> @printf "  pf.config        Render pfSense configuration assets.\n"
> @printf "  pf.install       Prepare installer media and run pfSense zero-touch provisioning.\n"
> @printf "  pf.ztp           Re-run pfSense zero-touch provisioning helpers.\n"
> @printf "  pf.smoketest     Validate pfSense networking via smoketests.\n"
> @printf "  k8s.up           Configure kubectl context for the homelab cluster.\n"
> @printf "  k8s.bootstrap    Bootstrap Minikube and MetalLB.\n"
> @printf "  k8s.smoketest    Validate Kubernetes readiness.\n"
> @printf "  status           Emit the current bootstrap status marker.\n"
> @printf "  up               Run the full homelab bootstrap workflow.\n"
> @printf "  lint             Run linting checks.\n"
> @printf "  test             Run repository test suite.\n"
> @printf "  ci               Run linting and tests.\n"

# ---------------------------------------------------------------------------
# Host utilities
# ---------------------------------------------------------------------------

doctor:
> @echo "Running host diagnostics..."
> @./scripts/host-prep.sh --env-file "$(ENV_FILE)" --context-preflight

check.env:
> @./scripts/status.sh --env-file "$(ENV_FILE)"

# ---------------------------------------------------------------------------
# pfSense helpers
# ---------------------------------------------------------------------------

net.ensure:
<<<<<<< HEAD
        @echo "Ensuring pfSense network bridges exist..."
        @chmod +x ./scripts/net-ensure.sh
        @./scripts/net-ensure.sh --env-file "$(ENV_FILE)"

.PHONY: preflight
=======
> @NET_CREATE="$(NET_CREATE)" ./scripts/net-ensure.sh --env-file "$(ENV_FILE)"

>>>>>>> 389baa90
preflight:
> @./scripts/pf-preflight.sh --env-file "$(ENV_FILE)"

pf.config:
> @sudo -E ./pfsense/pf-config-gen.sh --env-file "$(ENV_FILE)"

pf.install:
> @sudo -E ./scripts/pf-installer-prepare.sh --env-file "$(ENV_FILE)"
> @sudo -E ./scripts/pf-ztp.sh --env-file "$(ENV_FILE)"

pf.ztp:
> @sudo -E ./scripts/pf-ztp.sh --env-file "$(ENV_FILE)"

pf.smoketest:
> @./scripts/pf-smoketest.sh --env-file "$(ENV_FILE)"

# ---------------------------------------------------------------------------
# Kubernetes helpers
# ---------------------------------------------------------------------------

k8s.up:
> @./scripts/k8s-up.sh --env-file "$(ENV_FILE)"

k8s.bootstrap:
> @./scripts/preflight_and_bootstrap.sh --env-file "$(ENV_FILE)"

k8s.smoketest:
> @./scripts/k8s-smoketest.sh --env-file "$(ENV_FILE)"

# ---------------------------------------------------------------------------
# Status helpers
# ---------------------------------------------------------------------------

status:
> @./scripts/resume-state.sh --env-file "$(ENV_FILE)"

up: net.ensure preflight pf.config pf.install pf.smoketest k8s.up k8s.smoketest status
> @echo "Homelab bootstrap complete."

# ---------------------------------------------------------------------------
# Documentation and QA
# ---------------------------------------------------------------------------

docs:
> @echo "Building documentation with MkDocs..."
> @mkdocs build

lint:
> @echo "Running lint checks..."
> @missing_tools=0
> @for tool in shellcheck shfmt yamllint actionlint; do \
> if ! command -v "$$tool" >/dev/null 2>&1; then \
> echo "ERROR: $$tool is required but not installed." >&2; \
> missing_tools=1; \
> fi; \
> done; \
> if [[ $$missing_tools -ne 0 ]]; then \
> exit 1; \
> fi
> @echo "Running shellcheck..."
> @mapfile -t shellcheck_files < <(git ls-files -- '*.sh')
> @if (( $${#shellcheck_files[@]} )); then \
> shellcheck --severity=error --exclude=SC2259 "$$\{shellcheck_files[@]}"; \
> echo "shellcheck passed."; \
> else \
> echo "No shell scripts found for shellcheck."; \
> fi
> @echo "Running shfmt..."
> @mapfile -t shfmt_files < <(git ls-files -- ':(glob)scripts/**/*.sh' ':(top,glob)*.sh' ':(exclude)scripts/k8s-up.sh' ':(exclude)scripts/uranus_homelab_apps.sh')
> @if (( $${#shfmt_files[@]} )); then \
> if ! shfmt -d -i 2 "$$\{shfmt_files[@]}"; then \
> echo "ERROR: shfmt found formatting issues. Run 'shfmt -w -i 2' to fix." >&2; \
> exit 1; \
> fi; \
> echo "shfmt passed."; \
> else \
> echo "No shell scripts found for shfmt."; \
> fi
> @echo "Running yamllint..."
> @mapfile -t yaml_files < <(git ls-files -- '*.yml' '*.yaml')
> @if (( $${#yaml_files[@]} )); then \
> yamllint "$$\{yaml_files[@]}"; \
> echo "yamllint passed."; \
> else \
> echo "No YAML files found for yamllint."; \
> fi
> @echo "Running actionlint..."
> @actionlint
> @echo "actionlint passed."

test:
> @echo "Running Bats test suite..."
> @"$(BATS)" tests/bats
> @./scripts/tests/retry_test.sh

ci: lint test<|MERGE_RESOLUTION|>--- conflicted
+++ resolved
@@ -54,16 +54,13 @@
 # ---------------------------------------------------------------------------
 
 net.ensure:
-<<<<<<< HEAD
         @echo "Ensuring pfSense network bridges exist..."
         @chmod +x ./scripts/net-ensure.sh
         @./scripts/net-ensure.sh --env-file "$(ENV_FILE)"
 
 .PHONY: preflight
-=======
 > @NET_CREATE="$(NET_CREATE)" ./scripts/net-ensure.sh --env-file "$(ENV_FILE)"
 
->>>>>>> 389baa90
 preflight:
 > @./scripts/pf-preflight.sh --env-file "$(ENV_FILE)"
 
