--- conflicted
+++ resolved
@@ -204,10 +204,6 @@
     ${OSVAR}
 fi
 
-<<<<<<< HEAD
 ensure_config_iso_attached
 
-echo "pfSense VM ready. Use 'virt-viewer --connect qemu:///system ${VM_NAME}' to install."
-=======
-echo "pfSense VM ready. Connect via 'virsh console ${VM_NAME}' to complete the serial installer."
->>>>>>> afdf3500
+echo "pfSense VM ready. Use 'virt-viewer --connect qemu:///system ${VM_NAME}' to install."